#!/usr/bin/env python3 -u
# Copyright (c) 2017-present, Facebook, Inc.
# All rights reserved.
#
# This source code is licensed under the license found in the LICENSE file in
# the root directory of this source tree.
from __future__ import print_function

import argparse
import csv
import os

import numpy as np
import torch
from torch.autograd import Variable
import torch.backends.cudnn as cudnn
import torch.nn as nn
import torch.optim as optim
import torchvision.transforms as transforms
import torchvision.datasets as datasets

import models
from utils import progress_bar
<<<<<<< HEAD

from StratifiedSampler import StratifiedSampler
from torch.utils.data import DataLoader
=======
>>>>>>> c9d141cf

parser = argparse.ArgumentParser(description="PyTorch CIFAR10 Training")
parser.add_argument("--lr", default=0.1, type=float, help="learning rate")
parser.add_argument(
    "--resume", "-r", action="store_true", help="resume from checkpoint"
)
parser.add_argument(
    "--model", default="ResNet18", type=str, help="model type (default: ResNet18)"
)
parser.add_argument("--name", default="0", type=str, help="name of run")
parser.add_argument("--seed", default=0, type=int, help="random seed")
parser.add_argument("--batch-size", default=128, type=int, help="batch size")
parser.add_argument("--epoch", default=200, type=int, help="total epochs to run")
parser.add_argument(
    "--no-augment",
    dest="augment",
    action="store_false",
    help="use standard augmentation (default: True)",
)
parser.add_argument("--decay", default=1e-4, type=float, help="weight decay")
parser.add_argument(
    "--alpha",
    default=1.0,
    type=float,
    help="mixup interpolation coefficient (default: 1)",
)
<<<<<<< HEAD
parser.add_argument(
    "--beta",
    default=1.0,
    type=float,
    help="weighted mixup regularizing coefficient (default: 1)",
)
=======
>>>>>>> c9d141cf
args = parser.parse_args()

use_cuda = torch.cuda.is_available()

best_acc = 0  # best test accuracy
start_epoch = 0  # start from epoch 0 or last checkpoint epoch

if args.seed != 0:
    torch.manual_seed(args.seed)

# Data
print("==> Preparing data..")
if args.augment:
    transform_train = transforms.Compose(
        [
            transforms.RandomCrop(32, padding=4),
            transforms.RandomHorizontalFlip(),
            transforms.ToTensor(),
            transforms.Normalize((0.4914, 0.4822, 0.4465), (0.2023, 0.1994, 0.2010)),
        ]
    )
else:
    transform_train = transforms.Compose(
        [
            transforms.ToTensor(),
            transforms.Normalize((0.4914, 0.4822, 0.4465), (0.2023, 0.1994, 0.2010)),
        ]
    )


transform_test = transforms.Compose(
    [
        transforms.ToTensor(),
        transforms.Normalize((0.4914, 0.4822, 0.4465), (0.2023, 0.1994, 0.2010)),
    ]
)

trainset = datasets.CIFAR10(
    root="~/data", train=True, download=False, transform=transform_train
)
<<<<<<< HEAD

# Use a custom stratified data loaded to ensure that the class distribution is the same in each batch
sampler = StratifiedSampler(trainset, batch_size=args.batch_size)
trainloader = DataLoader(trainset, batch_sampler=sampler)
=======
# trainloader = torch.utils.data.DataLoader(trainset,
#                                           batch_size=args.batch_size,
#                                           shuffle=True, num_workers=8)
trainloader = torch.utils.data.DataLoader(
    trainset, batch_size=args.batch_size, shuffle=True
)
>>>>>>> c9d141cf

testset = datasets.CIFAR10(
    root="~/data", train=False, download=False, transform=transform_test
)
# testloader = torch.utils.data.DataLoader(testset, batch_size=100,
#                                          shuffle=False, num_workers=8)
testloader = torch.utils.data.DataLoader(testset, batch_size=100, shuffle=False)
<<<<<<< HEAD

=======
>>>>>>> c9d141cf

# Model
if args.resume:
    # Load checkpoint.
    print("==> Resuming from checkpoint..")
    assert os.path.isdir("checkpoint"), "Error: no checkpoint directory found!"
    checkpoint = torch.load("./checkpoint/ckpt.t7" + args.name + "_" + str(args.seed))
    net = checkpoint["net"]
    best_acc = checkpoint["acc"]
    start_epoch = checkpoint["epoch"] + 1
    rng_state = checkpoint["rng_state"]
    torch.set_rng_state(rng_state)
else:
    print("==> Building model..")
    net = models.__dict__[args.model]()

if not os.path.isdir("results"):
    os.mkdir("results")
logname = (
    "results/log_"
    + net.__class__.__name__
    + "_"
    + args.name
    + "_"
    + str(args.seed)
    + ".csv"
)

if use_cuda:
    net.cuda()
    net = torch.nn.DataParallel(net)
    print(torch.cuda.device_count())
    cudnn.benchmark = True
    print("Using CUDA..")

criterion = nn.CrossEntropyLoss()
optimizer = optim.SGD(
    net.parameters(), lr=args.lr, momentum=0.9, weight_decay=args.decay
)


def mixup_data(x, y, alpha=1.0, use_cuda=True):
    """Returns mixed inputs, pairs of targets, and lambda"""
    if alpha > 0:
        lam = np.random.beta(alpha, alpha)
    else:
        lam = 1

    batch_size = x.size()[0]
    if use_cuda:
        index = torch.randperm(batch_size).cuda()
    else:
        index = torch.randperm(batch_size)

    mixed_x = lam * x + (1 - lam) * x[index, :]
    y_a, y_b = y, y[index]
    return mixed_x, y_a, y_b, lam


def make_doubly_stochastic(matrix, n=100):
    """Convert a matrix to a doubly stochastic matrix using Sinkhorn-Knopp algorithm."""
    for _ in range(n):
        # Row normalization
        matrix = matrix / matrix.sum(axis=1, keepdims=True)
        # Column normalization
        matrix = matrix / matrix.sum(axis=0, keepdims=True)
    return matrix


def weighted_mixup_data(x1, y1, cm, alpha=1.0, beta=1.0, use_cuda=True):
    batch_size = x1.size()[0]

    # Raise the confusion matrix to the power of beta (element-wise) and normalize it
    matrix = normalized_confusion_matrix**beta
    matrix = make_doubly_stochastic(matrix)

    x2_idx = []
    remaining_indices = list(range(batch_size))
    for class_label in range(10):
        # Create weights for each remaining example
        example_weights = [matrix[class_label][y1[j]] for j in remaining_indices]
        weights = np.asarray(example_weights).astype(np.float64)  # float64 precision
        weights = weights / weights.sum()

        # Sample examples without replacement
        sampled_indices = np.random.choice(
            remaining_indices, batch_size // 10, p=weights, replace=False
        )
        x2_idx.extend(sampled_indices)
        remaining_indices = [j for j in remaining_indices if j not in sampled_indices]

    x2 = x1[x2_idx]
    y2 = y1[x2_idx]

    # Mix x1 and x2
    lam = np.random.beta(alpha, alpha)
    mixed_x = lam * x1 + (1 - lam) * x2

    return mixed_x, y1, y2, lam


def mixup_criterion(criterion, pred, y_a, y_b, lam):
    return lam * criterion(pred, y_a) + (1 - lam) * criterion(pred, y_b)


# Confusion matrix initialized to EV of a random classifer
normalized_confusion_matrix = 1 / 10 * torch.ones(10, 10)


def train(epoch):
    print("\nEpoch: %d" % epoch)
    # ----------- Confusion matrix (start) --------------
    cm = torch.zeros(10, 10)
    # ----------- Confusion matrix (end) --------------
    net.train()
    train_loss = 0
    reg_loss = 0
    correct = 0
    total = 0

    for batch_idx, (inputs, targets) in enumerate(trainloader):
        # ---------- ASSERT THAT THE BATCH IS STRATIFIED ----------
        unique_targets = set(targets.tolist())
        assert (
            len(unique_targets) == 10
        ), "Batch should contain samples from all classes"
        assert all(
            [
                targets.tolist().count(label) == args.batch_size // 10
                for label in unique_targets
            ]
        ), "Each class should have the same number of samples in the batch"
        ## ---------- END OF ASSERTION ----------

        if use_cuda:
            inputs, targets = inputs.cuda(), targets.cuda()

        inputs, targets_a, targets_b, lam = weighted_mixup_data(  # mixup_data(
            inputs, targets, args.alpha, use_cuda
        )
        inputs, targets_a, targets_b = map(Variable, (inputs, targets_a, targets_b))
        outputs = net(inputs)
        loss = mixup_criterion(criterion, outputs, targets_a, targets_b, lam)
        train_loss += loss.item()
        _, predicted = torch.max(outputs.data, 1)
        total += targets.size(0)
        correct += (
            lam * predicted.eq(targets_a.data).cpu().sum().float()
            + (1 - lam) * predicted.eq(targets_b.data).cpu().sum().float()
        )

        optimizer.zero_grad()
        loss.backward()
        optimizer.step()

        # ----------- Confusion matrix (start) --------------
        # convert NN output to a probability distribution
        predicted_softmax = torch.nn.functional.softmax(outputs.data, dim=1)

        # put expected labels for the batch into a matrix
        expected = torch.zeros_like(outputs)
        for i in range(targets_a.size(0)):
            expected[i][targets_a[i]] = lam
            expected[i][targets_b[i]] = 1 - lam
        
        # calculate confusion matrix (turn into double stochastic matrix at end of epoch)
        cm += predicted_softmax.t() @ expected
        # ----------- Confusion matrix (end) --------------

        progress_bar(
            batch_idx,
            len(trainloader),
            "Loss: %.3f | Reg: %.5f | Acc: %.3f%% (%d/%d)"
            % (
                train_loss / (batch_idx + 1),
                reg_loss / (batch_idx + 1),
                100.0 * correct / total,
                correct,
                total,
            ),
        )

    # ----------- Confusion matrix (start) --------------
    cm = cm / cm.sum(axis=1, keepdims=True) # turn into double stochastic matrix
    print("cm after epoch", epoch, cm)
    # ----------- Confusion matrix (end) --------------

    return (train_loss / batch_idx, reg_loss / batch_idx, 100.0 * correct / total)


def test(epoch):
    global best_acc
    net.eval()
    test_loss = 0
    correct = 0
    total = 0
    for batch_idx, (inputs, targets) in enumerate(testloader):
        if use_cuda:
            inputs, targets = inputs.cuda(), targets.cuda()
        inputs, targets = Variable(inputs, volatile=True), Variable(targets)
        outputs = net(inputs)
        loss = criterion(outputs, targets)

        test_loss += loss.item()
        _, predicted = torch.max(outputs.data, 1)
        total += targets.size(0)
        correct += predicted.eq(targets.data).cpu().sum()

        progress_bar(
            batch_idx,
            len(testloader),
            "Loss: %.3f | Acc: %.3f%% (%d/%d)"
            % (test_loss / (batch_idx + 1), 100.0 * correct / total, correct, total),
        )
    acc = 100.0 * correct / total
    if epoch == start_epoch + args.epoch - 1 or acc > best_acc:
        checkpoint(acc, epoch)
    if acc > best_acc:
        best_acc = acc
    return (test_loss / batch_idx, 100.0 * correct / total)


def checkpoint(acc, epoch):
    # Save checkpoint.
    print("Saving..")
    state = {"net": net, "acc": acc, "epoch": epoch, "rng_state": torch.get_rng_state()}
    if not os.path.isdir("checkpoint"):
        os.mkdir("checkpoint")
    torch.save(state, "./checkpoint/ckpt.t7" + args.name + "_" + str(args.seed))


def adjust_learning_rate(optimizer, epoch):
    """decrease the learning rate at 100 and 150 epoch"""
    lr = args.lr
    if epoch >= 100:
        lr /= 10
    if epoch >= 150:
        lr /= 10
    for param_group in optimizer.param_groups:
        param_group["lr"] = lr


if not os.path.exists(logname):
    with open(logname, "w") as logfile:
        logwriter = csv.writer(logfile, delimiter=",")
        logwriter.writerow(
            ["epoch", "train loss", "reg loss", "train acc", "test loss", "test acc"]
        )

for epoch in range(start_epoch, args.epoch):
    train_loss, reg_loss, train_acc = train(epoch)
    print("done training epoch")
    test_loss, test_acc = test(epoch)
    adjust_learning_rate(optimizer, epoch)
    with open(logname, "a") as logfile:
        logwriter = csv.writer(logfile, delimiter=",")
        logwriter.writerow(
            [epoch, train_loss, reg_loss, train_acc, test_loss, test_acc]
        )<|MERGE_RESOLUTION|>--- conflicted
+++ resolved
@@ -21,12 +21,9 @@
 
 import models
 from utils import progress_bar
-<<<<<<< HEAD
 
 from StratifiedSampler import StratifiedSampler
 from torch.utils.data import DataLoader
-=======
->>>>>>> c9d141cf
 
 parser = argparse.ArgumentParser(description="PyTorch CIFAR10 Training")
 parser.add_argument("--lr", default=0.1, type=float, help="learning rate")
@@ -53,15 +50,12 @@
     type=float,
     help="mixup interpolation coefficient (default: 1)",
 )
-<<<<<<< HEAD
 parser.add_argument(
     "--beta",
     default=1.0,
     type=float,
     help="weighted mixup regularizing coefficient (default: 1)",
 )
-=======
->>>>>>> c9d141cf
 args = parser.parse_args()
 
 use_cuda = torch.cuda.is_available()
@@ -102,19 +96,10 @@
 trainset = datasets.CIFAR10(
     root="~/data", train=True, download=False, transform=transform_train
 )
-<<<<<<< HEAD
 
 # Use a custom stratified data loaded to ensure that the class distribution is the same in each batch
 sampler = StratifiedSampler(trainset, batch_size=args.batch_size)
 trainloader = DataLoader(trainset, batch_sampler=sampler)
-=======
-# trainloader = torch.utils.data.DataLoader(trainset,
-#                                           batch_size=args.batch_size,
-#                                           shuffle=True, num_workers=8)
-trainloader = torch.utils.data.DataLoader(
-    trainset, batch_size=args.batch_size, shuffle=True
-)
->>>>>>> c9d141cf
 
 testset = datasets.CIFAR10(
     root="~/data", train=False, download=False, transform=transform_test
@@ -122,10 +107,7 @@
 # testloader = torch.utils.data.DataLoader(testset, batch_size=100,
 #                                          shuffle=False, num_workers=8)
 testloader = torch.utils.data.DataLoader(testset, batch_size=100, shuffle=False)
-<<<<<<< HEAD
-
-=======
->>>>>>> c9d141cf
+
 
 # Model
 if args.resume:
@@ -290,7 +272,7 @@
         for i in range(targets_a.size(0)):
             expected[i][targets_a[i]] = lam
             expected[i][targets_b[i]] = 1 - lam
-        
+
         # calculate confusion matrix (turn into double stochastic matrix at end of epoch)
         cm += predicted_softmax.t() @ expected
         # ----------- Confusion matrix (end) --------------
@@ -309,7 +291,7 @@
         )
 
     # ----------- Confusion matrix (start) --------------
-    cm = cm / cm.sum(axis=1, keepdims=True) # turn into double stochastic matrix
+    cm = cm / cm.sum(axis=1, keepdims=True)  # turn into double stochastic matrix
     print("cm after epoch", epoch, cm)
     # ----------- Confusion matrix (end) --------------
 
